--- conflicted
+++ resolved
@@ -448,10 +448,6 @@
 
 ---
 
-<<<<<<< HEAD
-**Author**: Davian Chin  
-=======
-**Author**: Davian R. Chin  
->>>>>>> 0686a216
+**Author**: Davian R. Chin
 **Repository**: https://github.com/dave2k77/fractional_calculus_library  
 **License**: MIT